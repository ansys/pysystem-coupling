--- conflicted
+++ resolved
@@ -5,13 +5,8 @@
 [project]
 # Check https://flit.readthedocs.io/en/latest/pyproject_toml.html for all available sections
 name = "ansys-systemcoupling-core"
-<<<<<<< HEAD
 version = "0.2.dev0"
-description = "A Python wrapper for Ansys MAPDL."
-=======
-version = "0.1.dev0"
 description = "A Python wrapper for Ansys System Coupling."
->>>>>>> 3915a5b9
 readme = "README.rst"
 requires-python = ">=3.7"
 license = {file = "LICENSE"}
