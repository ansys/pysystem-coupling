[build-system]
requires = ["flit_core >=3.2,<4"]
build-backend = "flit_core.buildapi"

[project]
# Check https://flit.readthedocs.io/en/latest/pyproject_toml.html for all available sections
name = "ansys-systemcoupling-core"
version = "0.9.dev0"
description = "A Python wrapper for Ansys System Coupling."
readme = "README.rst"
requires-python = ">=3.10,<3.13"
license = {file = "LICENSE"}
authors = [
    {name = "ANSYS, Inc.", email = "pyansys.support@ansys.com"},
]
maintainers = [
    {name = "PyAnsys developers", email = "pyansys.maintainers@ansys.com"},
]
dependencies = [
    "ansys-api-systemcoupling==0.2.0",
    "ansys-platform-instancemanagement~=1.0",
    "grpcio>=1.30.0",
    "grpcio-status>=1.30.0",
    "googleapis-common-protos>=1.50.0",
    "psutil>=5.7.0",
    "pyyaml",
    "appdirs>=1.4.0",
    "importlib-metadata>=4.0",
    "matplotlib>=3.8.2",
]
classifiers = [
    "Development Status :: 4 - Beta",
    "Intended Audience :: Science/Research",
    "Topic :: Scientific/Engineering :: Information Analysis",
    "License :: OSI Approved :: MIT License",
    "Operating System :: Microsoft :: Windows",
    "Operating System :: POSIX",
    "Operating System :: MacOS",
    "Programming Language :: Python :: 3.10",
    "Programming Language :: Python :: 3.11",
    "Programming Language :: Python :: 3.12",
]

[project.optional-dependencies]
build = [
	"build",
]
classesgen = [
	# Dependencies for API class generation from System Coupling metadata

	# NB
	# black and isort are called programmatically to keep generated code
	# consistent with style elsewhere. We need to keep these versions in
	# sync with the precommit dependencies.
	"black==25.1.0",
	"isort==6.0.1",
]
doc = [
	"ansys-sphinx-theme==1.3.2",
	"jupyter_sphinx==0.5.3",
	"matplotlib",
	"numpydoc==1.8.0",
	"pypandoc==1.15",
	"pytest-sphinx==0.6.3",
	"sphinx>=8.1.3",
	"sphinx-autobuild==2024.10.3",
	"sphinx-autodoc-typehints==3.1.0",
	"sphinx-copybutton==0.5.2",
	"sphinx-gallery==0.19.0",
	"sphinx-notfound-page==1.1.0",
	"sphinxcontrib-websupport==2.0.0",
	"sphinxemoji==0.3.1",

	# pyansys dependencies for sphinx gallery examples
<<<<<<< HEAD
	"ansys-fluent-core==0.30.0",
	"ansys-dpf-core==0.13.4",
=======
	"ansys-fluent-core==0.29.0",
>>>>>>> da556caf
	"ansys-mapdl-core==0.69.3",
]
style = [
	# NB: ensure these remain synced with .pre-commit-config.yaml
	"codespell==2.4.1",
	"flake8==7.1.2",
]
tests = [
	"pytest",
	"pytest-cov",
	"psutil>=5.7.0",
]

[tool.flit.module]
name = "ansys.systemcoupling.core"

[project.urls]
Source = "https://github.com/ansys/pysystem-coupling/"
Homepage = "https://github.com/ansys/pysystem-coupling/"
Documentation = "https://systemcoupling.docs.pyansys.com/"
Tracker = "https://github.com/ansys/pysystem-coupling/issues"

[tool.isort]
profile = "black"
force_sort_within_sections = true
default_section = "THIRDPARTY"
skip_glob = ["*__init__.py"]
filter_files = "true"
src_paths = ["doc", "src", "tests"]

[tool.coverage.run]
omit = [
    "*/adaptor/api/*",
]<|MERGE_RESOLUTION|>--- conflicted
+++ resolved
@@ -72,12 +72,7 @@
 	"sphinxemoji==0.3.1",
 
 	# pyansys dependencies for sphinx gallery examples
-<<<<<<< HEAD
 	"ansys-fluent-core==0.30.0",
-	"ansys-dpf-core==0.13.4",
-=======
-	"ansys-fluent-core==0.29.0",
->>>>>>> da556caf
 	"ansys-mapdl-core==0.69.3",
 ]
 style = [
