name: GitHub CI

# run only on main branch.  This avoids duplicated actions on PRs
on:
  pull_request:
  push:
    tags:
      - "*"
    branches:
      - main

env:
  MAIN_PYTHON_VERSION: "3.9"
  PACKAGE_NAME: "ansys-systemcoupling-core"
  PACKAGE_NAMESPACE: "ansys.systemcoupling.core"
  DOCUMENTATION_CNAME: "systemcoupling.docs.pyansys.com"
  DOC_BUILD_SYC_VERSION: 24_1
  FLUENT_IMAGE_VERSION: "v24.2.0"
  SYC_IMAGE_VERSION: "latest"

concurrency:
  group: ${{ github.workflow }}-${{ github.ref }}
  cancel-in-progress: true

jobs:

  doc-style:
    name: "Documentation style check"
    runs-on: ubuntu-latest
    steps:
      - name: "PySystemCoupling documentation style checks"
        uses: ansys/actions/doc-style@v6
        with:
          token: ${{ secrets.GH_TOKEN }}
          vale-version: "3.4.1"

  style:
    name: Code style
    runs-on: ubuntu-latest
    steps:
      - name: PyAnsys code style checks
        uses: ansys/actions/code-style@v6
        with:
          python-version: ${{ env.MAIN_PYTHON_VERSION }}

  smoke-tests:
    name: Build and smoke tests
    needs: [style]
    runs-on: ${{ matrix.os }}
    strategy:
      fail-fast: false
      matrix:
        os: [windows-latest, ubuntu-latest]
        python-version: ['3.9', '3.10', '3.11', '3.12']

    steps:
      - name: "Build wheelhouse and perform smoke test"
        uses: ansys/actions/build-wheelhouse@v6
        with:
          library-name: ${{ env.PACKAGE_NAME }}
          operating-system: ${{ matrix.os }}
          python-version: ${{ matrix.python-version }}

  build:
    name: Build package, incl. API generation
    needs: [smoke-tests]
    runs-on: ubuntu-latest

    steps:
      - uses: actions/checkout@v4
      - name: Setup Python
        uses: actions/setup-python@v5
        with:
          python-version: ${{ env.MAIN_PYTHON_VERSION }}

      - name: Create initial wheel and install
        run: make build-install

      - name: Login to GitHub Container Registry
        uses: docker/login-action@v3
        with:
          registry: ghcr.io
          username: ${{ secrets.GH_USERNAME }}
          password: ${{ secrets.GH_TOKEN }}

      - name: Generate API for v231
        uses: ./.github/actions/generate-api
        with:
          image-tag: v23.1.0

      - name: Generate API for v232
        uses: ./.github/actions/generate-api
        with:
          image-tag: v23.2.0

      - name: Generate API for v241
        uses: ./.github/actions/generate-api
        with:
          image-tag: v24.1.0

      - name: Generate API for v242
        uses: ./.github/actions/generate-api
        with:
          image-tag: v24.2.0

      - name: Clean out dist
        run: rm -rf dist

      - name: Build library source and wheel artifacts
        # Note: Use our own build-library action as the
        #       ansys/actions one no longer supports the
        #       `checkout` option.
        #       We need this to prevent generated code from
        #       being deleted and not included in library.
        uses: ./.github/actions/build-library
        with:
          checkout: false
          library-name: ${{ env.PACKAGE_NAME }}
          python-version: ${{ env.MAIN_PYTHON_VERSION }}

<<<<<<< HEAD
  # test:
  #   name: Testing
  #   needs: [build]
  #   runs-on: ubuntu-latest

  #   steps:
  #     - uses: actions/checkout@v4
  #     - name: Setup Python
  #       uses: actions/setup-python@v5
  #       with:
  #         python-version: ${{ env.MAIN_PYTHON_VERSION }}

  #     - name: Download package
  #       uses: actions/download-artifact@v4
  #       with:
  #         name: ${{ env.PACKAGE_NAME }}-artifacts
  #         path: dist

  #     - name: Install pysystemcoupling with test dependencies
  #       run: |
  #         wheel_name=`echo dist/*.whl`
  #         pip install -q --force-reinstall ${wheel_name}[tests] > /dev/null

  #     - name: Login to GitHub Container Registry
  #       uses: docker/login-action@v3
  #       with:
  #         registry: ghcr.io
  #         username: ${{ secrets.GH_USERNAME }}
  #         password: ${{ secrets.GH_TOKEN }}

  #     - name: Unit Test v23.1.0
  #       uses: ./.github/actions/unit-test
  #       with:
  #         image-tag: v23.1.0
  #         upload-coverage: false

  #     - name: Unit Test v23.2.0
  #       uses: ./.github/actions/unit-test
  #       with:
  #         image-tag: v23.2.0
  #         upload-coverage: false

  #     - name: Unit Test v24.1.0
  #       uses: ./.github/actions/unit-test
  #       with:
  #         image-tag: v24.1.0
  #         upload-coverage: true

  #     - name: Unit Test v24.2.0
  #       uses: ./.github/actions/unit-test
  #       with:
  #         image-tag: latest
  #         upload-coverage: false
=======
  test:
    name: Testing
    needs: [build]
    runs-on: ubuntu-latest

    steps:
      - uses: actions/checkout@v4
      - name: Setup Python
        uses: actions/setup-python@v5
        with:
          python-version: ${{ env.MAIN_PYTHON_VERSION }}

      - name: Download package
        uses: actions/download-artifact@v4
        with:
          name: ${{ env.PACKAGE_NAME }}-artifacts
          path: dist

      - name: Install pysystemcoupling with test dependencies
        run: |
          wheel_name=`echo dist/*.whl`
          pip install -q --force-reinstall ${wheel_name}[tests] > /dev/null

      - name: Login to GitHub Container Registry
        uses: docker/login-action@v3
        with:
          registry: ghcr.io
          username: ${{ secrets.GH_USERNAME }}
          password: ${{ secrets.GH_TOKEN }}

      - name: Unit Test v23.1.0
        uses: ./.github/actions/unit-test
        with:
          image-tag: v23.1.0
          upload-coverage: false

      - name: Unit Test v23.2.0
        uses: ./.github/actions/unit-test
        with:
          image-tag: v23.2.0
          upload-coverage: false

      - name: Unit Test v24.1.0
        uses: ./.github/actions/unit-test
        with:
          image-tag: v24.1.0
          upload-coverage: true

      - name: Unit Test v24.2.0
        uses: ./.github/actions/unit-test
        with:
          image-tag: v24.2.0
          upload-coverage: false
>>>>>>> eb124a24


  docs:
    name: Build Documentation
    needs: [doc-style, build]
    runs-on: ubuntu-latest

    steps:
      - uses: actions/checkout@v4
      - name: Setup Python
        uses: actions/setup-python@v5
        with:
          python-version: ${{ env.MAIN_PYTHON_VERSION }}

      - name: Download package
        uses: actions/download-artifact@v4
        with:
          name: ${{ env.PACKAGE_NAME }}-artifacts
          path: dist

      - name: Install pysystemcoupling with doc dependencies
        run: |
          wheel_name=`echo dist/*.whl`
          pip install -q --force-reinstall ${wheel_name}[doc] > /dev/null

      - name: Build HTML
        run: |
          make -C doc clean
          make -C doc html SPHINXERRWARN="-W"
        env:
          PYSYC_DOC_BUILD_VERSION: ${{ env.DOC_BUILD_SYC_VERSION }}

      - name: Build PDF Documentation
        run: |
          sudo apt update
          sudo apt-get install -y texlive-latex-extra latexmk
          make -C doc pdf SPHINXERRWARN=""
        env:
          PYSYC_DOC_BUILD_VERSION: ${{ env.DOC_BUILD_SYC_VERSION }}
          extra_mem_bot: 20000000
          extra_mem_top: 30000000


      - name: Upload HTML Documentation
        uses: actions/upload-artifact@v4
        with:
          name: documentation-html
          path: doc/_build/html
          retention-days: 7


      - name: Upload PDF Documentation
        uses: actions/upload-artifact@v4
        with:
          name: documentation-pdf
          path: doc/_build/latex/*.pdf
          retention-days: 7

  build-gallery:
    name: Build Sphinx-Gallery Examples
    runs-on: public-ubuntu-latest-8-cores
    needs: [doc-style, build]
    steps:
      - uses: actions/checkout@v4
      - name: Setup Python
        uses: actions/setup-python@v5
        with:
          python-version: ${{ env.MAIN_PYTHON_VERSION }}

      - name: Download package
        uses: actions/download-artifact@v4
        with:
          name: ${{ env.PACKAGE_NAME }}-artifacts
          path: dist

      - name: Install pysystemcoupling with doc dependencies
        run: |
          wheel_name=`echo dist/*.whl`
          pip install -q --force-reinstall ${wheel_name}[doc] > /dev/null

      - name: DEBUG - Check Package Versions
        run: |
          pip freeze

      - name: Docker Login
        uses: docker/login-action@v3
        with:
          registry: ghcr.io
          username: ${{ github.actor }}
          password: ${{ secrets.GITHUB_TOKEN }}

      - name: Pull Required Docker Images
        run: |
          chmod +x .ci/pull_syc_fluent_images.sh
          .ci/pull_syc_fluent_images.sh
        env:
          SYC_IMAGE_VERSION: ${{ env.SYC_IMAGE_VERSION }}
          FLUENT_IMAGE_VERSION: ${{ env.FLUENT_IMAGE_VERSION }}

      - name: Build HTML
        run: |
          make -C doc clean
          make -C doc html SPHINXERRWARN="-W"
        env:
          PYSYC_DOC_BUILD_VERSION: ${{ env.DOC_BUILD_SYC_VERSION }}
          PYSYC_BUILD_SPHINX_GALLERY: 1
          SYC_LAUNCH_CONTAINER: 1
          SYC_IMAGE_TAG: ${{ env.SYC_IMAGE_VERSION }}
          ANSYSLMD_LICENSE_FILE: "1055@${{ secrets.LICENSE_SERVER }}"
  
  # upload_dev_docs:
  #   name: Upload dev documentation
  #   if: github.ref == 'refs/heads/main'
  #   runs-on: ubuntu-latest
  #   needs: [docs]
  #   steps:
  #     - name: Deploy the latest documentation
  #       uses: ansys/actions/doc-deploy-dev@v6
  #       with:
  #         cname: ${{ env.DOCUMENTATION_CNAME }}
  #         token: ${{ secrets.GITHUB_TOKEN }}
  #         doc-artifact-name: "documentation-html"

  # release:
  #   name: Release project
  #   if: github.event_name == 'push' && contains(github.ref, 'refs/tags')
  #   needs: [test, docs]
  #   runs-on: ubuntu-latest
  #   steps:
  #     - name: Release to the private PyPI repository
  #       uses: ansys/actions/release-pypi-private@v6
  #       with:
  #         library-name: ${{ env.PACKAGE_NAME }}
  #         twine-username: "__token__"
  #         twine-token: ${{ secrets.PYANSYS_PYPI_PRIVATE_PAT }}

  #     - name: "Release to the public PyPI repository"
  #       uses: ansys/actions/release-pypi-public@v6
  #       with:
  #         library-name: ${{ env.PACKAGE_NAME }}
  #         twine-username: "__token__"
  #         twine-token: ${{ secrets.PYPI_TOKEN }}

  #     # TODO: We can't use ansys/actions/release-github as it assumes PDF doc.
  #     - name: Set up Python
  #       uses: actions/setup-python@v5
  #       with:
  #         python-version: ${{ env.MAIN_PYTHON_VERSION }}

  #     - uses: actions/checkout@v4
  #     - uses: actions/download-artifact@v4

  #     - name: Display structure of downloaded files
  #       run: ls -R

  #     - name: "Release to GitHub"
  #       uses: softprops/action-gh-release@v2
  #       with:
  #         files: |
  #           ./**/*.whl
  #           ./**/*.tar.gz
  #           documentation-html 

  # upload_docs_release:
  #   name: "Upload release documentation"
  #   if: github.event_name == 'push' && contains(github.ref, 'refs/tags')
  #   runs-on: ubuntu-latest
  #   needs: [release]
  #   steps:
  #     - name: Deploy the stable documentation
  #       uses: ansys/actions/doc-deploy-stable@v6
  #       with:
  #         cname: ${{ env.DOCUMENTATION_CNAME }}
  #         token: ${{ secrets.GITHUB_TOKEN }}<|MERGE_RESOLUTION|>--- conflicted
+++ resolved
@@ -118,7 +118,6 @@
           library-name: ${{ env.PACKAGE_NAME }}
           python-version: ${{ env.MAIN_PYTHON_VERSION }}
 
-<<<<<<< HEAD
   # test:
   #   name: Testing
   #   needs: [build]
@@ -172,61 +171,6 @@
   #       with:
   #         image-tag: latest
   #         upload-coverage: false
-=======
-  test:
-    name: Testing
-    needs: [build]
-    runs-on: ubuntu-latest
-
-    steps:
-      - uses: actions/checkout@v4
-      - name: Setup Python
-        uses: actions/setup-python@v5
-        with:
-          python-version: ${{ env.MAIN_PYTHON_VERSION }}
-
-      - name: Download package
-        uses: actions/download-artifact@v4
-        with:
-          name: ${{ env.PACKAGE_NAME }}-artifacts
-          path: dist
-
-      - name: Install pysystemcoupling with test dependencies
-        run: |
-          wheel_name=`echo dist/*.whl`
-          pip install -q --force-reinstall ${wheel_name}[tests] > /dev/null
-
-      - name: Login to GitHub Container Registry
-        uses: docker/login-action@v3
-        with:
-          registry: ghcr.io
-          username: ${{ secrets.GH_USERNAME }}
-          password: ${{ secrets.GH_TOKEN }}
-
-      - name: Unit Test v23.1.0
-        uses: ./.github/actions/unit-test
-        with:
-          image-tag: v23.1.0
-          upload-coverage: false
-
-      - name: Unit Test v23.2.0
-        uses: ./.github/actions/unit-test
-        with:
-          image-tag: v23.2.0
-          upload-coverage: false
-
-      - name: Unit Test v24.1.0
-        uses: ./.github/actions/unit-test
-        with:
-          image-tag: v24.1.0
-          upload-coverage: true
-
-      - name: Unit Test v24.2.0
-        uses: ./.github/actions/unit-test
-        with:
-          image-tag: v24.2.0
-          upload-coverage: false
->>>>>>> eb124a24
 
 
   docs:
