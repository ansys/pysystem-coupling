"""
Implementation types for the System Coupling adaptor API.

These comprise: "container" types supporting nesting, basic types
for primitive settings values, and "command" types.

Child containers can be generally accessed/modified using attribute access.
Named child objects can be accessed/modified using the index operator.

Primitive settings are accessed (get/set) as properties.

Calling an object will return its current value as a "state" dictionary.

Example
-------
Given a root object, `setup` say:

interface_name = "interface-1"
interface = setup.coupling_interface.create(interface_name)
interface.side["One"].coupling_participant = "MAPDL-1"

setup.solution_control.time_step_size = "0.1 [s]"
setup.solution_control.print_state()
assert setup.solution_control.time_step_size == "0.1 [s]"
"""
import collections
import keyword
import sys
from typing import Dict, Generic, List, NewType, Tuple, TypeVar, Union
import weakref

from ansys.systemcoupling.core.util import name_util

# Type hints
RealType = NewType("real", Union[float, str])  # constant or expression
RealListType = List[RealType]
RealVectorType = Tuple[RealType, RealType, RealType]
IntListType = List[int]
StringListType = List[str]
BoolListType = List[bool]
PrimitiveStateType = Union[
    str, RealType, int, bool, RealListType, IntListType, StringListType, BoolListType
]
DictStateType = Dict[str, "StateType"]
ListStateType = List["StateType"]
StateType = Union[PrimitiveStateType, DictStateType, ListStateType]

# Special types for specific command arguments
StrFloatPairType = Tuple[str, float]
StrFloatPairListType = List[StrFloatPairType]
StrOrIntType = Union[str, int]
StrOrIntDictType = Dict[str, StrOrIntType]
StrOrIntDictListType = List[StrOrIntDictType]
StrOrIntDictListDictType = Dict[str, StrOrIntDictListType]


def to_python_name(syc_name: str) -> str:
    """Convert a native SyC name string to python variable name.

    Native names are camel case - we convert to snake case.
    """
    if not syc_name:
        return syc_name
    name = name_util.to_python_name(syc_name)
    while name in keyword.kwlist:
        name = name + "_"
    return name


class Base:
    """
    Base class for settings and command objects.


    Attributes
    ----------
    sycproxy
    obj_name
    syc_name

    """

    _initialized = False

    def __init__(self, name: str = None, parent=None):
        """Initializes an instance of the Base class.

        Parameters
        ----------
        name : str
            name of the object if a child of named-object.
        parent: Base
            Object's parent.
        """
        self._parent = weakref.proxy(parent) if parent is not None else None
        if name is not None:
            self._name = name

    _sycproxy = None

    @classmethod
    def set_sycproxy(cls, sycproxy):
        """Set sycproxy object."""
        cls._sycproxy = sycproxy

    @property
    def sycproxy(self):
        """Proxy object.

        This is set at the root level, and accessed via parent for child
        classes.
        """
        if self._sycproxy is None:
            return self._parent.sycproxy
        return self._sycproxy

    _name = None
    syc_name = None
    _syc_pathsep = "/"

    @property
    def obj_name(self) -> str:
        """SystemCoupling name of this object.

        By default, this returns the object's static name. If the object is a
        named-object child, the object's name is returned.
        """
        if self._name is None:
            return self.syc_name
        return self._name

    @property
    def path(self) -> str:
        """Path of this object.

        Constructed from obj_name of self and path of parent.
        """
        if self._parent is None:
            return self.obj_name
        ppath = self._parent.path
        if not ppath:
            return self.obj_name
        return ppath + "/" + self.obj_name

    @property
    def syc_path(self) -> str:
        """Path of this object in native SystemCoupling form."""
        if self._parent is None:
            return "/" + self.syc_name
        ppath = self._parent.syc_path
        return ppath + self._parent._syc_pathsep + self.obj_name


StateT = TypeVar("StateT")


class SettingsBase(Base, Generic[StateT]):
    """
    Base class for settings objects.

    Methods
    -------
    get_state()
        Return the current state of the object

    set_state(state)
        Set the state of the object
    """

    @classmethod
    def to_syc_keys(cls, value: StateT) -> StateT:
        """Convert value to have keys with native System Coupling names.

        This is overridden in ``Container`` and ``NamedContainer`` classes.
        """
        return value

    @classmethod
    def to_python_keys(cls, value: StateT) -> StateT:
        """Convert value to have keys with python names.

        This is overridden in ``Container`` and ``NamedContainer`` classes.
        """
        return value

    @classmethod
    def to_syc_name(cls, name: str) -> str:
        """Convert Python name native System Coupling identifier.

        This is overridden in ``Container`` and ``NamedContainer`` classes.
        """
        return name

    @classmethod
    def to_python_name(cls, name: str) -> str:
        """Convert native System Coupling identifier to Python name.

        This is overridden in ``Container`` and ``NamedContainer`` classes.
        """
        return name

    def __call__(self) -> StateT:
        """Alias for self.get_state."""
        return self.get_state()

    def get_state(self) -> StateT:
        """Get the state of this object."""
        return self.to_python_keys(self.sycproxy.get_state(self.syc_path))

    def set_state(self, state: StateT):
        """Set the state of this object."""
        return self.sycproxy.set_state(self.syc_path, self.to_syc_keys(state))

    def set_property_state(self, prop, value):
        """Set the state of the property ``prop`` to ``value``."""
        self.set_state({prop: value})

    def get_property_state(self, prop):
        """Get the state of the property ``prop``."""
        return self.sycproxy.get_state(self.syc_path + "/" + self.to_syc_name(prop))

    @staticmethod
    def _print_state_helper(state, out, indent=0, indent_factor=2):
        if isinstance(state, dict):
            out.write("\n")
            for key, value in state.items():
<<<<<<< HEAD
                if True:  # value is not None:
                    out.write(f'{indent*indent_factor*" "}{key} : ')
=======
                if value is not None:
                    out.write(f'{indent*indent_factor*" "}{key} :')
>>>>>>> 248d258b
                    SettingsBase._print_state_helper(
                        value, out, indent + 1, indent_factor
                    )
        elif isinstance(state, list):
            out.write("\n")
            for index, value in enumerate(state):
                out.write(f'{indent*indent_factor*" "}{index} :')
                SettingsBase._print_state_helper(value, out, indent + 1, indent_factor)
        elif state is None:
            out.write("<None>\n")
        else:
            out.write(f" {state}\n")

    def print_state(self, out=None, indent_factor=2):
        """Print the state of this object."""
        out = sys.stdout if out is None else out
        self._print_state_helper(self.get_state(), out, indent_factor=indent_factor)
        out.flush()


class Integer(SettingsBase[int]):
    """An Integer object represents an integer value setting."""

    _state_type = int


class Real(SettingsBase[RealType]):
    """A Real object represents a real value setting.

    Some Real objects also accept string arguments representing expression
    values.
    """

    _state_type = RealType


class String(SettingsBase[str]):
    """A String object represents a string value setting."""

    _state_type = str


class Filename(SettingsBase[str]):
    """A Filename object represents a file name."""

    _state_type = str


class Boolean(SettingsBase[bool]):
    """A Boolean object represents a boolean value setting."""

    _state_type = bool


class RealList(SettingsBase[RealListType]):
    """A RealList object represents a real list setting."""

    _state_type = RealListType


class IntegerList(SettingsBase[IntListType]):
    """An Integer object represents a integer list setting."""

    _state_type = IntListType


class RealVector(SettingsBase[RealVectorType]):
    """An object to represent a 3D vector.

    A RealVector object represents a real vector setting consisting of
    3 real values.
    """

    _state_type = RealVectorType


class StringList(SettingsBase[StringListType]):
    """A StringList object represents a string list setting."""

    _state_type = StringListType


class BooleanList(SettingsBase[BoolListType]):
    """A BooleanList object represents a boolean list setting."""

    _state_type = BoolListType


class StrFloatPairList(SettingsBase[StrFloatPairListType]):
    """A StrFloatPairList object represents a list of string-float pairs."""

    _state_type = StrFloatPairListType


class StrOrIntDictList(SettingsBase[StrOrIntDictListType]):
    """A StrOrIntDictList object represents a list of simple dictionary values
    with string keys and string or int values."""

    _state_type = StrOrIntDictListType


class StrOrIntDictListDict(SettingsBase[StrOrIntDictListDictType]):
    """A StrOrIntDictListDict object represents a dictionary of string keys to
    StrOrIntDictList values."""

    _state_type = StrOrIntDictListDictType


class Container(SettingsBase[DictStateType]):
    """Container object for primitive values and other settings objects.

    A ``Container`` may contain child objects which are further objects of
    type ``Container``, objects of type ``NamedContainer``, or various
    types of 'command' object. Child objects are accessed as attributes.

    Concrete instances of ``Container`` will usually provide access to
    primitive settings (e.g., real, string values, etc.) as Python properties.

    Note: the attributes listed below are mainly for implementation purposes.

    Attributes
    ----------
    child_names: list[str]
        Names of the child objects
    command_names: list[str]
        Names of the commands
    property_names_types: List[Tuple[str, str, str]]
        List of tuples, each comprising property name, System Coupling property name,
        type identifier.
    """

    _state_type = DictStateType

    def __init__(self, name: str = None, parent=None):
        """Initializes an instance of the ``Container`` class.

        Parameters
        ----------
        name : str
            name of the object if a child of named-object.
        parent: Base
            Object's parent.
        """
        super().__init__(name, parent)
        for child in self.child_names:
            cls = getattr(self.__class__, child)
            setattr(self, child, cls(None, self))
        for cmd in self.command_names:
            cls = getattr(self.__class__, cmd)
            setattr(self, cmd, cls(None, self))
        self._initialized = True

    @classmethod
    def to_syc_keys(cls, value):
        """Convert value to have keys with System Coupling names."""
        if isinstance(value, collections.abc.Mapping):
            ret = {}
            for k, v in value.items():
                if k in cls.child_names:
                    ccls = getattr(cls, k)
                    ret[ccls.syc_name] = ccls.to_syc_keys(v)
                else:
                    ret[cls.to_syc_name(k)] = v
            return ret
        else:
            return value

    @classmethod
    def _syc_to_py_childmap(cls):
        if not hasattr(cls, "__s2p_childmap"):
            cls.__s2p_childmap = {}
            for pyname in cls.child_names:
                ccls = getattr(cls, pyname)
                cls.__s2p_childmap[ccls.syc_name] = pyname
        return cls.__s2p_childmap

    @classmethod
    def _syc_to_py_propertymap(cls):
        if not hasattr(cls, "__s2p_propertymap"):
            cls.__s2p_propertymap = {
                sycname: pyname for pyname, sycname, _ in cls.property_names_types
            }
        return cls.__s2p_propertymap

    @classmethod
    def to_python_keys(cls, value):
        """Convert value to have keys with python names."""
        if isinstance(value, collections.abc.Mapping):

            # get_state and print_state rely on the value returned from here
            # so we impose the correct datamodel ordering when we build the
            # value. The code below should NOT be simplified unless this is
            # understood! Note that we depend on dict preserving insertion order.

            ret = {}
            # Properties first...
            for pyname, sycname, _ in cls.property_names_types:
                # NB: don't use dict.get() here as we want to preserve
                # any items that are present but unset (None).
                if sycname in value:
                    ret[pyname] = value[sycname]

            # Then children...
            cmap = cls._syc_to_py_childmap()
            for sycname, pyname in cmap.items():
                # NB: we are relying on cmap having been initialised with
                # correct child order here!
                v = value.get(sycname, None)
                if v is not None:
                    ret[pyname] = getattr(cls, pyname).to_python_keys(v)
            return ret
        else:
            return value

    @classmethod
    def to_syc_name(cls, name: str) -> str:
        """Convert Python property name to native System Coupling name.

        This is overridden in ``Container`` and ``NamedContainer`` classes.
        """
        for prop, sycprop, _ in cls.property_names_types:
            if prop == name:
                return sycprop
        raise RuntimeError(f"Key '{name}' is invalid")

    @classmethod
    def to_python_name(cls, name: str) -> str:
        """Convert native System Coupling property name to Python name.

        This is overridden in ``Container`` and ``NamedContainer`` classes.
        """
        return cls._syc_to_py_propertymap()[name]

    child_names = []
    command_names = []
    property_names_types = []

    def get_property_options(self, name: str) -> StringList:
        """Returns the currently available options for the specified property name.

        This function is applicable as follows:

        - May only be called for `String` and `StringList` properties; an
          exception will be thrown otherwise.

        - Should only be called for properties that are known currently to be
          active in the data model. This requirement is not yet enforced or validated
          but, if it is violated, the content of any value returned is unspecified.

        - Should only be called for properties that are known to be constrained
          to a certain list of allowed values. An empty list is returned in other
          cases.
        """
        syc_prop_name, prop_type = self._get_property_name_type(name, self.path)
        if prop_type not in ("str", "StringListType"):
            raise RuntimeError(
                f"Options are not available for non-string type '{name}'."
            )
        return self.sycproxy.get_property_options(self.syc_path, syc_prop_name)

    def __getattribute__(self, name):
        # No "is_active" checks for now.
        # if name in super().__getattribute__("child_names"):
        #     if not self.is_active():
        #         raise RuntimeError(f"'{self.path}' is currently not active")
        return super().__getattribute__(name)

    def __setattr__(self, name: str, value):
        if not self._initialized or name[0] == "_":
            super().__setattr__(name, value)
        elif any(name == n for n, _, __ in self.property_names_types):
            super().__setattr__(name, value)
        else:
            attr = getattr(self, name)
            attr.set_state(value)

    @classmethod
    def _get_property_name_type(cls, name, path):
        for pname, syc_name, prop_type in cls.property_names_types:
            if pname == name:
                return (syc_name, prop_type)
        raise RuntimeError(f"'{name}' does not exist in '{path}'.")


ChildTypeT = TypeVar("ChildTypeT")


class NamedContainer(SettingsBase[DictStateType], Generic[ChildTypeT]):
    """A container for named instances of ``Container`` objects.

    A ``NamedContainer`` is a container object, similar to a Python dict object.
    Generally, many such objects can be created with different names.

    Attributes
    ----------
    command_names: list[str]
                   Names of the commands
    """

    _syc_pathsep = ":"

    # New objects could get inserted by other operations, so we cannot assume
    # that the local cache in self._objects is always up-to-date
    def __init__(self, name: str = None, parent=None):
        """Initializes an instance of the ``NamedContainer`` class.

        Parameters
        ----------
        name : str
            name of the object if a child of named-object.
        parent: Base
            Object's parent.
        """
        super().__init__(name, parent)
        self._objects = {}
        for cmd in self.command_names:
            cls = getattr(self.__class__, cmd)
            setattr(self, cmd, cls(None, self))

    @classmethod
    def to_syc_keys(cls, value):
        """Convert value to have keys with the native System Coupling names."""
        if isinstance(value, collections.abc.Mapping):
            ret = {}
            for k, v in value.items():
                ret[k] = cls.child_object_type.to_syc_keys(v)
            return ret
        else:
            return value

    @classmethod
    def to_python_keys(cls, value):
        """Convert value to have keys with PySystemCoupling names."""
        if isinstance(value, collections.abc.Mapping):
            ret = {}
            for k, v in value.items():
                ret[k] = cls.child_object_type.to_python_keys(v)
            return ret
        else:
            return value

    command_names = []

    def _create_child_object(self, cname: str):
        ret = self._objects.get(cname)
        if not ret:
            # pylint: disable=no-member
            cls = self.__class__.child_object_type
            ret = self._objects[cname] = cls(cname, self)
        return ret

    def _update_objects(self):
        names = self.get_object_names()
        for name in list(self._objects.keys()):
            if name not in names:
                del self._objects[name]
        for name in names:
            if name not in self._objects:
                self._create_child_object(name)

    def __delitem__(self, name: str):
        self.sycproxy.delete(f"{self.syc_path}:{name}")
        if name in self._objects:
            del self._objects[name]

    def __contains__(self, name: str):
        return name in self.get_object_names()

    def __len__(self):
        return len(self.keys())

    def __iter__(self):
        self._update_objects()
        return iter(self._objects)

    def keys(self):
        """Object names."""
        self._update_objects()
        return self._objects.keys()

    def values(self):
        """Object values."""
        self._update_objects()
        return self._objects.values()

    def items(self):
        """Items."""
        self._update_objects()
        return self._objects.items()

    def create(self, name: str):
        """Create a named object with given name.

        Parameters
        ----------
        name: str
              Name of new object

        Returns
        -------
        The object that has been created
        """
        self.sycproxy.create_named_object(self.syc_path, name)
        return self._create_child_object(name)

    def get_object_names(self):
        """Object names."""
        return self.sycproxy.get_object_names(self.syc_path)

    def __getitem__(self, name: str) -> ChildTypeT:
        if name not in self.get_object_names():
            raise KeyError(name)
        obj = self._objects.get(name)
        if not obj:
            obj = self._create_child_object(name)
        return obj

    def __setitem__(self, name: str, value):
        if name not in self.get_object_names():
            self.sycproxy.create_named_object(self.syc_path, name)
        child = self._objects.get(name)
        if not child:
            child = self._create_child_object(name)
        child.set_state(value)


class Command(Base):
    """Command object."""

    _is_path_cmd = False

    def __call__(self, **kwds):
        """Call a command with the specified keyword arguments."""
        newkwds = {}
        if self._is_path_cmd:
            newkwds["ObjectPath"] = self._parent.syc_path

        try:
            missing_args = set(self.essential_arguments)
            if self._is_path_cmd:
                missing_args.discard("object_path")
        except AttributeError:
            missing_args = set()

        for k, v in kwds.items():
            if k in self.argument_names:
                ccls = getattr(self, k)
                newkwds[ccls.syc_name] = ccls.to_syc_keys(v)
                missing_args.discard(k)
            else:
                raise RuntimeError("Argument '" + str(k) + "' is invalid")

        if missing_args:
            raise RuntimeError(
                "At least one essential argument has not been provided.\n"
                f"(Missing: {list(missing_args)})."
            )

        return self.sycproxy.execute_cmd(self._parent.path, self.obj_name, **newkwds)


class InjectedCommand(Base):
    """Call a locally defined function that has been injected into the
    generated API hierarchy to appear alongside the generic commands.

    This can also be used to override an existing API command with a local
    version. In this case the ``syc_name`` will refer to the remote
    System Coupling command name. If the command is not an override the
    ``syc_name`` will be the same as the local function name.

    In all cases, the ``cmd_name`` attribute, that is specific to this class
    will be set and this will be the definitive name to call on the
    proxy interface.

    Attributes
    ----------
    cmd_name
    """

    cmd_name = None

    def __call__(self, **kwds):
        """Call a command with the specified keyword arguments.

        Note that this is a straight "pass-through" call to execute the command
        on the proxy. No argument processing is done as in the ``Command`` case
        because we can make no assumptions about the local function.
        """
        return self.sycproxy.execute_injected_cmd(
            self._parent.path, self.cmd_name, **kwds
        )


class PathCommand(Command):
    """Path-based command object."""

    _is_path_cmd = True<|MERGE_RESOLUTION|>--- conflicted
+++ resolved
@@ -224,13 +224,8 @@
         if isinstance(state, dict):
             out.write("\n")
             for key, value in state.items():
-<<<<<<< HEAD
                 if True:  # value is not None:
-                    out.write(f'{indent*indent_factor*" "}{key} : ')
-=======
-                if value is not None:
                     out.write(f'{indent*indent_factor*" "}{key} :')
->>>>>>> 248d258b
                     SettingsBase._print_state_helper(
                         value, out, indent + 1, indent_factor
                     )
@@ -240,7 +235,7 @@
                 out.write(f'{indent*indent_factor*" "}{index} :')
                 SettingsBase._print_state_helper(value, out, indent + 1, indent_factor)
         elif state is None:
-            out.write("<None>\n")
+            out.write(" <None>\n")
         else:
             out.write(f" {state}\n")
 
