# Copyright (C) 2023 - 2024 ANSYS, Inc. and/or its affiliates.
# SPDX-License-Identifier: MIT
#
#
# Permission is hereby granted, free of charge, to any person obtaining a copy
# of this software and associated documentation files (the "Software"), to deal
# in the Software without restriction, including without limitation the rights
# to use, copy, modify, merge, publish, distribute, sublicense, and/or sell
# copies of the Software, and to permit persons to whom the Software is
# furnished to do so, subject to the following conditions:
#
# The above copyright notice and this permission notice shall be included in all
# copies or substantial portions of the Software.
#
# THE SOFTWARE IS PROVIDED "AS IS", WITHOUT WARRANTY OF ANY KIND, EXPRESS OR
# IMPLIED, INCLUDING BUT NOT LIMITED TO THE WARRANTIES OF MERCHANTABILITY,
# FITNESS FOR A PARTICULAR PURPOSE AND NONINFRINGEMENT. IN NO EVENT SHALL THE
# AUTHORS OR COPYRIGHT HOLDERS BE LIABLE FOR ANY CLAIM, DAMAGES OR OTHER
# LIABILITY, WHETHER IN AN ACTION OF CONTRACT, TORT OR OTHERWISE, ARISING FROM,
# OUT OF OR IN CONNECTION WITH THE SOFTWARE OR THE USE OR OTHER DEALINGS IN THE
# SOFTWARE.

"""
Implementation types for the System Coupling adaptor API.

These comprise *container* types supporting nesting, basic types
for primitive settings values, and *command* types.

Child containers can be generally accessed or modified using attribute access.
Named child objects can be accessed or modified using the index operator.

Primitive settings are accessed (get/set) as properties.

Calling an object returns its current value as a *state* dictionary.

Example
-------
Here is an example using the root ``setup`` object.

interface_name = "interface-1"
interface = setup.coupling_interface.create(interface_name)
interface.side["One"].coupling_participant = "MAPDL-1"

setup.solution_control.time_step_size = "0.1 [s]"
setup.solution_control.print_state()
assert setup.solution_control.time_step_size == "0.1 [s]"
"""

import collections
import keyword
import sys
from typing import Dict, Generic, List, NewType, Tuple, TypeVar, Union
import weakref

from ansys.systemcoupling.core.participant.protocol import ParticipantProtocol
from ansys.systemcoupling.core.util import name_util

# Type hints
RealType = NewType("real", Union[float, str])  # constant or expression
RealListType = List[RealType]
RealVectorType = Tuple[RealType, RealType, RealType]
IntListType = List[int]
StringListType = List[str]
BoolListType = List[bool]
PrimitiveStateType = Union[
    str, RealType, int, bool, RealListType, IntListType, StringListType, BoolListType
]
DictStateType = Dict[str, "StateType"]
ListStateType = List["StateType"]
StateType = Union[PrimitiveStateType, DictStateType, ListStateType]

# Special types for specific command arguments
StrFloatPairType = Tuple[str, float]
StrFloatPairListType = List[StrFloatPairType]
StrOrIntType = Union[str, int]
StrOrIntDictType = Dict[str, StrOrIntType]
StrOrIntDictListType = List[StrOrIntDictType]
StrOrIntDictListDictType = Dict[str, StrOrIntDictListType]


def to_python_name(syc_name: str) -> str:
    """Convert the string for a native System Coupling name to a Python variable name.

    This method converts the native names in camel case to snake case.
    """
    if not syc_name:
        return syc_name
    name = name_util.to_python_name(syc_name)
    while name in keyword.kwlist:
        name = name + "_"
    return name


class Base:
    """
    Provides the base class for settings and command objects.


    Attributes
    ----------
    sycproxy
    obj_name
    syc_name

    """

    _initialized = False

    def __init__(self, name: str = None, parent=None):
        """Initialize an instance of the ``Base`` class.

        Parameters
        ----------
        name : str, optional
            Name of the object if it is a named-object child.
        parent: Base
            Parent of the object.
        """
        self._parent = weakref.proxy(parent) if parent is not None else None
        if name is not None:
            self._name = name

    _sycproxy = None

    @classmethod
    def set_sycproxy(cls, sycproxy):
        """Set sycproxy object."""
        cls._sycproxy = sycproxy

    @property
    def sycproxy(self):
        """Proxy object.

        This is set at the root level and accessed via the parent for child
        classes.
        """
        if self._sycproxy is None:
            return self._parent.sycproxy
        return self._sycproxy

    _name = None
    syc_name = None
    _syc_pathsep = "/"

    @property
    def obj_name(self) -> str:
        """System Coupling name of this object.

        By default, this returns the object's static name. If the object is a
        named-object child, the object's name is returned.
        """
        if self._name is None:
            return self.syc_name
        return self._name

    @property
    def path(self) -> str:
        """Path of the object.

        The path is constructed from this object's name and the path of its parent.
        """
        if self._parent is None:
            return self.obj_name
        ppath = self._parent.path
        if not ppath:
            return self.obj_name
        return ppath + "/" + self.obj_name

    @property
    def syc_path(self) -> str:
        """Path of the object in native System Coupling form."""
        if self._parent is None:
            return "/" + self.syc_name
        ppath = self._parent.syc_path
        return ppath + self._parent._syc_pathsep + self.obj_name


StateT = TypeVar("StateT")


class SettingsBase(Base, Generic[StateT]):
    """
    Provides the base class for ``settings`` objects.

    Methods
    -------
    get_state()
        Get the current state of the object.

    set_state(state)
        Set the state of the object.
    """

    @classmethod
    def to_syc_keys(cls, value: StateT) -> StateT:
        """Convert value to have keys with native System Coupling names.

        The value is overridden in ``Container`` and ``NamedContainer`` classes.
        """
        return value

    @classmethod
    def to_python_keys(cls, value: StateT) -> StateT:
        """Convert value to have keys with Python names.

        The value is overridden in ``Container`` and ``NamedContainer`` classes.
        """
        return value

    @classmethod
    def to_syc_name(cls, name: str) -> str:
        """Convert Python name to a native System Coupling identifier.

        This name is overridden in ``Container`` and ``NamedContainer`` classes.
        """
        return name

    @classmethod
    def to_python_name(cls, name: str) -> str:
        """Convert the native System Coupling identifier to a Python name.

        This name is overridden in ``Container`` and ``NamedContainer`` classes.
        """
        return name

    def __call__(self) -> StateT:
        """Alias for self.get_state."""
        return self.get_state()

    def get_state(self) -> StateT:
        """Get the state of the object."""
        return self.to_python_keys(self.sycproxy.get_state(self.syc_path))

    def set_state(self, state: StateT):
        """Set the state of the object."""
        return self.sycproxy.set_state(self.syc_path, self.to_syc_keys(state))

    def set_property_state(self, prop, value):
        """Set the state of the ``prop`` property to ``value``."""
        self.set_state({prop: value})

    def get_property_state(self, prop):
        """Get the state of the ``prop`` property ."""
<<<<<<< HEAD
        # TEMP FIX - replace with fix/get-property-state branch changes
        value = self.sycproxy.get_state(self.syc_path + "/" + self.to_syc_name(prop))
        return value if value != {} else None
=======
        return self.sycproxy.get_property_state(self.syc_path, self.to_syc_name(prop))
>>>>>>> 5e1bb917

    @staticmethod
    def _print_state_helper(state, out, indent=0, indent_factor=2):
        if isinstance(state, dict):
            out.write("\n")
            for key, value in state.items():
                if True:  # value is not None:
                    out.write(f'{indent*indent_factor*" "}{key} :')
                    SettingsBase._print_state_helper(
                        value, out, indent + 1, indent_factor
                    )
        elif isinstance(state, list):
            out.write("\n")
            for index, value in enumerate(state):
                out.write(f'{indent*indent_factor*" "}{index} :')
                SettingsBase._print_state_helper(value, out, indent + 1, indent_factor)
        elif state is None:
            out.write(" <None>\n")
        else:
            out.write(f" {state}\n")

    def print_state(self, out=None, indent_factor=2):
        """Print the state of the object."""
        out = sys.stdout if out is None else out
        self._print_state_helper(self.get_state(), out, indent_factor=indent_factor)
        out.flush()


# TODO: this doesn't make much sense as a "setting" but is needed to
# make the special form of add_participant work. Ideally we want to move
# away from treating command arguments as "settings" but that needs to be
# handled as a separate task.
class ParticipantSession(SettingsBase[ParticipantProtocol]):
    """Object conforming to the ``ParticipantProtocol`` runtime protocol
    for participant session objects."""

    _state_type = ParticipantProtocol


class Integer(SettingsBase[int]):
    """Provides an ``Integer`` object that represents an integer value setting."""

    _state_type = int


class Real(SettingsBase[RealType]):
    """Provides a ``Real`` object that represents a real value setting.

    Some ``Real`` objects also accept string arguments representing expression
    values.
    """

    _state_type = RealType


class String(SettingsBase[str]):
    """Provides a ``String`` object that represents a string value setting."""

    _state_type = str


class Filename(SettingsBase[str]):
    """Provides a ``Filename`` object that represents a file name."""

    _state_type = str


class Boolean(SettingsBase[bool]):
    """Provides a ``Boolean`` object that represents a Boolean value setting."""

    _state_type = bool


class RealList(SettingsBase[RealListType]):
    """Provides a ``RealList`` object that represents a real list setting."""

    _state_type = RealListType


class IntegerList(SettingsBase[IntListType]):
    """Provides an ``IntegerList`` object that represents an integer list setting."""

    _state_type = IntListType


class RealVector(SettingsBase[RealVectorType]):
    """Provides a ``RealVector`` object that represents a 3D vector.

    A ``RealVector`` object represents a real vector setting consisting of
    three real values.
    """

    _state_type = RealVectorType


class StringList(SettingsBase[StringListType]):
    """Provides a ``StringList`` object that represents a string list setting."""

    _state_type = StringListType


class BooleanList(SettingsBase[BoolListType]):
    """Provides a ``BooleanList`` object that represents a Boolean list setting."""

    _state_type = BoolListType


class StrFloatPairList(SettingsBase[StrFloatPairListType]):
    """Provides a ``StrFloatPairList`` object that represents a list of string-float pairs."""

    _state_type = StrFloatPairListType


class StrOrIntDictList(SettingsBase[StrOrIntDictListType]):
    """Provides a ``StrOrIntDictList`` object that represents a list of simple dictionary values
    with string keys and string or integer values."""

    _state_type = StrOrIntDictListType


class StrOrIntDictListDict(SettingsBase[StrOrIntDictListDictType]):
    """Provides a ``StrOrIntDictListDict`` object that represents a dictionary of string keys to
    ``StrOrIntDictList`` values."""

    _state_type = StrOrIntDictListDictType


class Container(SettingsBase[DictStateType]):
    """Provides a ``Container`` object for primitive values and other ``settings`` objects.

    A ``Container`` may contain child objects that are further objects of
    type ``Container``, objects of the ``NamedContainer`` type, or various
    types of ``command`` object. Child objects are accessed as attributes.

    Concrete instances of the ``Container`` object usually provide access to
    primitive settings (such as real values and string values) as Python properties.

    .. note::
       The following attributes are mainly for implementation purposes.

    Attributes
    ----------
    child_names: list[str]
        List of names for the child objects.
    command_names: list[str]
        List of names of the commands.
    property_names_types: List[Tuple[str, str, str]]
        List of tuples, each comprising property name, System Coupling property name,
        and type identifier.
    """

    _state_type = DictStateType

    def __init__(self, name: str = None, parent=None):
        """Initialize an instance of the ``Container`` class.

        Parameters
        ----------
        name : str
            Name of the object if a named-object child.
        parent: Base
            Parent of the object.
        """
        super().__init__(name, parent)
        for child in self.child_names:
            cls = getattr(self.__class__, child)
            setattr(self, child, cls(None, self))
        for cmd in self.command_names:
            cls = getattr(self.__class__, cmd)
            setattr(self, cmd, cls(None, self))
        self._initialized = True

    @classmethod
    def to_syc_keys(cls, value):
        """Convert value to have keys with System Coupling names."""
        if isinstance(value, collections.abc.Mapping):
            ret = {}
            for k, v in value.items():
                if k in cls.child_names:
                    ccls = getattr(cls, k)
                    ret[ccls.syc_name] = ccls.to_syc_keys(v)
                else:
                    ret[cls.to_syc_name(k)] = v
            return ret
        else:
            return value

    @classmethod
    def _syc_to_py_childmap(cls):
        if not hasattr(cls, "__s2p_childmap"):
            cls.__s2p_childmap = {}
            for pyname in cls.child_names:
                ccls = getattr(cls, pyname)
                cls.__s2p_childmap[ccls.syc_name] = pyname
        return cls.__s2p_childmap

    @classmethod
    def _syc_to_py_propertymap(cls):
        if not hasattr(cls, "__s2p_propertymap"):
            cls.__s2p_propertymap = {
                sycname: pyname for pyname, sycname, _ in cls.property_names_types
            }
        return cls.__s2p_propertymap

    @classmethod
    def to_python_keys(cls, value):
        """Convert value to have keys with Python names."""
        if isinstance(value, collections.abc.Mapping):
            # get_state and print_state rely on the value returned from here
            # so we impose the correct datamodel ordering when we build the
            # value. The following code should NOT be simplified unless this is
            # understood! Note that we depend on the dictionary preserving the
            # insertion order.

            ret = {}
            # Properties first...
            for pyname, sycname, _ in cls.property_names_types:
                # NB: don't use dict.get() here as we want to preserve
                # any items that are present but unset (None).
                if sycname in value:
                    ret[pyname] = value[sycname]

            # Then children...
            cmap = cls._syc_to_py_childmap()
            for sycname, pyname in cmap.items():
                # NB: we are relying on cmap having been initialised with
                # correct child order here!
                v = value.get(sycname, None)
                if v is not None:
                    ret[pyname] = getattr(cls, pyname).to_python_keys(v)
            return ret
        else:
            return value

    @classmethod
    def to_syc_name(cls, name: str) -> str:
        """Convert Python property name to native System Coupling name.

        The name is overridden in ``Container`` and ``NamedContainer`` classes.
        """
        for prop, sycprop, _ in cls.property_names_types:
            if prop == name:
                return sycprop
        raise RuntimeError(f"Key '{name}' is invalid")

    @classmethod
    def to_python_name(cls, name: str) -> str:
        """Convert native System Coupling property name to Python name.

        The name is overridden in ``Container`` and ``NamedContainer`` classes.
        """
        return cls._syc_to_py_propertymap()[name]

    child_names = []
    command_names = []
    property_names_types = []

    def get_property_options(self, name: str) -> StringList:
        """Get the currently available options for a specified property

        This method is applicable as follows:

        - It may only be called for ``String`` and ``StringList`` properties. An
          exception is thrown otherwise.

        - It should only be called for properties that are known currently to be
          active in the data model. This requirement is not yet enforced or validated.
          However, if it is violated, the content of any value returned is unspecified.

        - It should only be called for properties that are known to be constrained
          to a certain list of allowed values. An empty list is returned in other
          cases.
        """
        syc_prop_name, prop_type = self._get_property_name_type(name, self.path)
        if prop_type not in ("str", "StringListType"):
            raise RuntimeError(
                f"Options are not available for non-string type '{name}'."
            )
        return self.sycproxy.get_property_options(self.syc_path, syc_prop_name)

    def __getattribute__(self, name):
        # No "is_active" checks for now.
        # if name in super().__getattribute__("child_names"):
        #     if not self.is_active():
        #         raise RuntimeError(f"'{self.path}' is currently not active")
        return super().__getattribute__(name)

    def __setattr__(self, name: str, value):
        if not self._initialized or name[0] == "_":
            super().__setattr__(name, value)
        elif any(name == n for n, _, __ in self.property_names_types):
            super().__setattr__(name, value)
        else:
            attr = getattr(self, name)
            attr.set_state(value)

    @classmethod
    def _get_property_name_type(cls, name, path):
        for pname, syc_name, prop_type in cls.property_names_types:
            if pname == name:
                return (syc_name, prop_type)
        raise RuntimeError(f"'{name}' does not exist in '{path}'.")


ChildTypeT = TypeVar("ChildTypeT")


class NamedContainer(SettingsBase[DictStateType], Generic[ChildTypeT]):
    """Provides a container for named instances of ``Container`` objects.

    A ``NamedContainer`` object is a ``Container`` object, similar to a Python
    dictionary object.

    Generally, many such objects can be created with different names.

    Attributes
    ----------
    command_names: list[str]
        List of mames of the commands.
    """

    _syc_pathsep = ":"

    # New objects could get inserted by other operations, so we cannot assume
    # that the local cache in self._objects is always up-to-date
    def __init__(self, name: str = None, parent=None):
        """Initialize an instance of the ``NamedContainer`` class.

        Parameters
        ----------
        name : str, optional
            Nme of the object if a named-object child. The default
            is ``None``.
        parent: Base, optional
            Paren to the object. The default is ``None``.
        """
        super().__init__(name, parent)
        self._objects = {}
        for cmd in self.command_names:
            cls = getattr(self.__class__, cmd)
            setattr(self, cmd, cls(None, self))

    @classmethod
    def to_syc_keys(cls, value):
        """Convert value to have keys with the native System Coupling names."""
        if isinstance(value, collections.abc.Mapping):
            ret = {}
            for k, v in value.items():
                ret[k] = cls.child_object_type.to_syc_keys(v)
            return ret
        else:
            return value

    @classmethod
    def to_python_keys(cls, value):
        """Convert value to have keys with PySystemCoupling names."""
        if isinstance(value, collections.abc.Mapping):
            ret = {}
            for k, v in value.items():
                ret[k] = cls.child_object_type.to_python_keys(v)
            return ret
        else:
            return value

    command_names = []

    def _create_child_object(self, cname: str):
        ret = self._objects.get(cname)
        if not ret:
            # pylint: disable=no-member
            cls = self.__class__.child_object_type
            ret = self._objects[cname] = cls(cname, self)
        return ret

    def _update_objects(self):
        names = self.get_object_names()
        for name in list(self._objects.keys()):
            if name not in names:
                del self._objects[name]
        for name in names:
            if name not in self._objects:
                self._create_child_object(name)

    def __delitem__(self, name: str):
        self.sycproxy.delete(f"{self.syc_path}:{name}")
        if name in self._objects:
            del self._objects[name]

    def __contains__(self, name: str):
        return name in self.get_object_names()

    def __len__(self):
        return len(self.keys())

    def __iter__(self):
        self._update_objects()
        return iter(self._objects)

    def keys(self):
        """Object names."""
        self._update_objects()
        return self._objects.keys()

    def values(self):
        """Object values."""
        self._update_objects()
        return self._objects.values()

    def items(self):
        """Items."""
        self._update_objects()
        return self._objects.items()

    def create(self, name: str):
        """Create a named object.

        Parameters
        ----------
        name: str
            Name of the new object.

        Returns
        -------
        Obj
           Object that has been created.
        """
        self.sycproxy.create_named_object(self.syc_path, name)
        return self._create_child_object(name)

    def get_object_names(self):
        """Get object names."""
        return self.sycproxy.get_object_names(self.syc_path)

    def __getitem__(self, name: str) -> ChildTypeT:
        if name not in self.get_object_names():
            raise KeyError(name)
        obj = self._objects.get(name)
        if not obj:
            obj = self._create_child_object(name)
        return obj

    def __setitem__(self, name: str, value):
        if name not in self.get_object_names():
            self.sycproxy.create_named_object(self.syc_path, name)
        child = self._objects.get(name)
        if not child:
            child = self._create_child_object(name)
        child.set_state(value)


class Command(Base):
    """Provides the ``Command`` object."""

    _is_path_cmd = False

    def __call__(self, **kwds):
        """Call a command with the specified keyword arguments."""
        newkwds = {}
        if self._is_path_cmd:
            newkwds["ObjectPath"] = self._parent.syc_path

        try:
            missing_args = set(self.essential_arguments)
            if self._is_path_cmd:
                missing_args.discard("object_path")
        except AttributeError:
            missing_args = set()

        for k, v in kwds.items():
            if k in self.argument_names:
                ccls = getattr(self, k)
                newkwds[ccls.syc_name] = ccls.to_syc_keys(v)
                missing_args.discard(k)
            else:
                raise RuntimeError("Argument '" + str(k) + "' is invalid.")

        if missing_args:
            raise RuntimeError(
                "At least one essential argument must be provided.\n"
                f"(Missing: {list(missing_args)})."
            )

        return self.sycproxy.execute_cmd(self._parent.path, self.obj_name, **newkwds)


class InjectedCommand(Base):
    """Provides a base class for calling a locally defined function that has
    been injected into the generated API hierarchy so that it appears alongside
    the generic commands.

    This class can also be used to override an existing API command with a local
    version. In this case the ``syc_name`` refers to the remote
    System Coupling command name. If the command is not an override, the
    ``syc_name`` is the same as the local function name.

    In all cases, the ``cmd_name`` attribute that is specific to this class
    is set and used as the definitive name to call on the proxy interface.

    Attributes
    ----------
    cmd_name
    """

    cmd_name = None

    def __call__(self, **kwds):
        """Call a command with the specified keyword arguments.

        Note that this is a straight *pass-through* call to execute the command
        on the proxy. No argument processing is done as in the ``Command`` case
        because no assumptions can be made about the local function.
        """
        return self.sycproxy.execute_injected_cmd(
            self._parent.path, self.cmd_name, **kwds
        )


class PathCommand(Command):
    """Provides the path-based command object."""

    _is_path_cmd = True<|MERGE_RESOLUTION|>--- conflicted
+++ resolved
@@ -241,13 +241,7 @@
 
     def get_property_state(self, prop):
         """Get the state of the ``prop`` property ."""
-<<<<<<< HEAD
-        # TEMP FIX - replace with fix/get-property-state branch changes
-        value = self.sycproxy.get_state(self.syc_path + "/" + self.to_syc_name(prop))
-        return value if value != {} else None
-=======
         return self.sycproxy.get_property_state(self.syc_path, self.to_syc_name(prop))
->>>>>>> 5e1bb917
 
     @staticmethod
     def _print_state_helper(state, out, indent=0, indent_factor=2):
